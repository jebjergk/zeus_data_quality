--- conflicted
+++ resolved
@@ -1,4 +1,3 @@
-<<<<<<< HEAD
 import json
 from typing import List, Optional
 from uuid import uuid4
@@ -126,7 +125,6 @@
         if i < len(cfgs)-1:
             st.markdown("<div class='sf-hr'></div>", unsafe_allow_html=True)
 
-=======
 import json
 from typing import List, Optional
 from uuid import uuid4
@@ -297,14 +295,12 @@
         if i < len(cfgs)-1:
             st.markdown("<div class='sf-hr'></div>", unsafe_allow_html=True)
 
->>>>>>> 542f2cb3
 def render_config_editor():
     # which config?
     sel_id: Optional[str] = st.session_state.get("selected_config_id")
     cfg = get_config(session, sel_id) if sel_id else None
     existing_checks = get_checks(session, sel_id) if sel_id else []
 
-<<<<<<< HEAD
     current_form_id = cfg.config_id if cfg else "__new__"
     prev_form_id = st.session_state.get("cfg_form_loaded_id")
     if prev_form_id != current_form_id:
@@ -339,8 +335,6 @@
             st.session_state.pop("last_verification_results", None)
             st.session_state.pop("last_verification_config_id", None)
 
-=======
->>>>>>> 542f2cb3
     # Header
     back, title = st.columns([1, 8])
     with back:
@@ -353,14 +347,11 @@
     # Target (picker is stateless, we persist a single FQN)
     st.subheader("Target")
     base_fqn = st.session_state.get("editor_target_fqn") or (cfg.target_table_fqn if cfg else None)
-<<<<<<< HEAD
     db_sel, sch_sel, tbl_sel, target_table = stateless_table_picker(base_fqn)
-=======
     db_sel, sch_sel, tbl_sel, target_table = table_picker_ui(session, preselect_fqn=base_fqn)
     with st.expander("Debug (dev only)"):
         st.write("editor_target_fqn", st.session_state.get("editor_target_fqn"))
         st.write("Selected columns", st.session_state.get("dq_cols_ms", []))
->>>>>>> 542f2cb3
     if target_table:
         st.session_state["editor_target_fqn"] = target_table
     st.caption(f"Target Table: {target_table or '— not selected —'}")
@@ -368,21 +359,17 @@
     # Columns (outside form). Sanitize defaults to avoid widget errors.
     available_cols = list_columns(session, db_sel, sch_sel, tbl_sel) if (db_sel and sch_sel and tbl_sel) else []
     st.markdown("### Columns")
-<<<<<<< HEAD
     raw_default = st.session_state.get("dq_cols_ms", [])
-=======
     if existing_checks and "dq_cols_ms" not in st.session_state:
         raw_default = sorted({c.column_name for c in existing_checks if c.column_name})
     else:
         raw_default = st.session_state.get("dq_cols_ms", [])
->>>>>>> 542f2cb3
     safe_default = [c for c in (raw_default or []) if isinstance(c, str) and c in (available_cols or [])]
     if not available_cols:
         safe_default = []
     st.multiselect("Columns to check", options=available_cols, default=safe_default, key="dq_cols_ms")
     st.info("Table-level checks **FRESHNESS** and **ROW_COUNT** are automatically included.")
 
-<<<<<<< HEAD
     # Configuration inputs (outside form)
     st.subheader("Configuration")
     name = st.text_input("Name", key="cfg_name_input")
@@ -679,7 +666,6 @@
         render_config_editor()
 else:
     render_home()
-=======
     # -------- Form --------
     with st.form("cfg_form", clear_on_submit=False):
         st.subheader("Configuration")
@@ -936,5 +922,4 @@
     else:
         render_config_editor()
 else:
-    render_home()
->>>>>>> 542f2cb3
+    render_home()